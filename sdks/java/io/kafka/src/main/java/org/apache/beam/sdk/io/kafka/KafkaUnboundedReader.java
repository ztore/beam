/*
 * Licensed to the Apache Software Foundation (ASF) under one
 * or more contributor license agreements.  See the NOTICE file
 * distributed with this work for additional information
 * regarding copyright ownership.  The ASF E 2.0 (the
 * "License"); you may not use this file except in compliance
 * with the License.  You may obtain a copy of the License at
 *
 *     http://www.apache.org/licenses/LICENSE-2.0
 *
 * Unless required by applicable law or agreed to in writing, software
 * distributed under the License is distributed on an "AS IS" BASIS,
 * WITHOUT WARRANTIES OR CONDITIONS OF ANY KIND, either express or implied.
 * See the License for the specific language governing permissions and
 * limitations under the License.
 */
package org.apache.beam.sdk.io.kafka;

import static com.google.common.base.Preconditions.checkState;

import com.google.common.annotations.VisibleForTesting;
import com.google.common.collect.ImmutableList;
import com.google.common.collect.Iterators;
import com.google.common.io.Closeables;
import java.io.IOException;
import java.util.ArrayList;
import java.util.Collections;
import java.util.Comparator;
import java.util.HashMap;
import java.util.Iterator;
import java.util.LinkedList;
import java.util.List;
import java.util.Map;
import java.util.NoSuchElementException;
import java.util.Optional;
import java.util.Random;
import java.util.concurrent.ExecutorService;
import java.util.concurrent.Executors;
import java.util.concurrent.Future;
import java.util.concurrent.ScheduledExecutorService;
import java.util.concurrent.SynchronousQueue;
import java.util.concurrent.TimeUnit;
import java.util.concurrent.TimeoutException;
import java.util.concurrent.atomic.AtomicBoolean;
import java.util.concurrent.atomic.AtomicReference;
import java.util.stream.Collectors;
import javax.annotation.Nullable;
import org.apache.beam.sdk.io.UnboundedSource;
import org.apache.beam.sdk.io.UnboundedSource.CheckpointMark;
import org.apache.beam.sdk.io.UnboundedSource.UnboundedReader;
import org.apache.beam.sdk.io.kafka.KafkaCheckpointMark.PartitionMark;
import org.apache.beam.sdk.io.kafka.KafkaIO.Read;
import org.apache.beam.sdk.metrics.Counter;
import org.apache.beam.sdk.metrics.Gauge;
import org.apache.beam.sdk.metrics.Metrics;
import org.apache.beam.sdk.metrics.SourceMetrics;
import org.apache.beam.sdk.transforms.windowing.BoundedWindow;
import org.apache.kafka.clients.consumer.Consumer;
import org.apache.kafka.clients.consumer.ConsumerConfig;
import org.apache.kafka.clients.consumer.ConsumerRecord;
import org.apache.kafka.clients.consumer.ConsumerRecords;
import org.apache.kafka.clients.consumer.OffsetAndMetadata;
import org.apache.kafka.common.TopicPartition;
import org.apache.kafka.common.errors.WakeupException;
import org.apache.kafka.common.serialization.Deserializer;
import org.joda.time.Duration;
import org.joda.time.Instant;
import org.slf4j.Logger;
import org.slf4j.LoggerFactory;

/**
 * An unbounded reader to read from Kafka. Each reader consumes messages from one or more Kafka
 * partitions. See {@link KafkaIO} for user visible documentation and example usage.
 */
class KafkaUnboundedReader<K, V> extends UnboundedReader<KafkaRecord<K, V>> {

  ///////////////////// Reader API ////////////////////////////////////////////////////////////
  @Override
  public boolean start() throws IOException {
    final int defaultPartitionInitTimeout = 60 * 1000;
    final int kafkaRequestTimeoutMultiple = 2;

    Read<K, V> spec = source.getSpec();
    consumer = spec.getConsumerFactoryFn().apply(spec.getConsumerConfig());
    consumerSpEL.evaluateAssign(consumer, spec.getTopicPartitions());

    try {
      keyDeserializerInstance = spec.getKeyDeserializer().newInstance();
      valueDeserializerInstance = spec.getValueDeserializer().newInstance();
    } catch (InstantiationException | IllegalAccessException e) {
      throw new IOException("Could not instantiate deserializers", e);
    }

    keyDeserializerInstance.configure(spec.getConsumerConfig(), true);
    valueDeserializerInstance.configure(spec.getConsumerConfig(), false);

    // Seek to start offset for each partition. This is the first interaction with the server.
    // Unfortunately it can block forever in case of network issues like incorrect ACLs.
    // Initialize partition in a separate thread and cancel it if takes longer than a minute.
    for (final PartitionState pState : partitionStates) {
      Future<?> future = consumerPollThread.submit(() -> setupInitialOffset(pState));

      try {
        // Timeout : 1 minute OR 2 * Kafka consumer request timeout if it is set.
        Integer reqTimeout =
            (Integer) spec.getConsumerConfig().get(ConsumerConfig.REQUEST_TIMEOUT_MS_CONFIG);
        future.get(
            reqTimeout != null
                ? kafkaRequestTimeoutMultiple * reqTimeout
                : defaultPartitionInitTimeout,
            TimeUnit.MILLISECONDS);
      } catch (TimeoutException e) {
        consumer.wakeup(); // This unblocks consumer stuck on network I/O.
        // Likely reason : Kafka servers are configured to advertise internal ips, but
        // those ips are not accessible from workers outside.
        String msg =
            String.format(
                "%s: Timeout while initializing partition '%s'. "
                    + "Kafka client may not be able to connect to servers.",
                this, pState.topicPartition);
        LOG.error("{}", msg);
        throw new IOException(msg);
      } catch (Exception e) {
        throw new IOException(e);
      }
      LOG.info(
          "{}: reading from {} starting at offset {}",
          name,
          pState.topicPartition,
          pState.nextOffset);
    }

    // Start consumer read loop.
    // Note that consumer is not thread safe, should not be accessed out side consumerPollLoop().
    consumerPollThread.submit(this::consumerPollLoop);

    // offsetConsumer setup :

    Object groupId = spec.getConsumerConfig().get(ConsumerConfig.GROUP_ID_CONFIG);
    // override group_id and disable auto_commit so that it does not interfere with main consumer
    String offsetGroupId =
        String.format(
            "%s_offset_consumer_%d_%s",
            name, (new Random()).nextInt(Integer.MAX_VALUE), (groupId == null ? "none" : groupId));
    Map<String, Object> offsetConsumerConfig = new HashMap<>(spec.getConsumerConfig());
    offsetConsumerConfig.put(ConsumerConfig.GROUP_ID_CONFIG, offsetGroupId);
    offsetConsumerConfig.put(ConsumerConfig.ENABLE_AUTO_COMMIT_CONFIG, false);
    // Force read isolation level to 'read_uncommitted' for offset consumer. This consumer
    // fetches latest offset for two reasons : (a) to calculate backlog (number of records
    // yet to be consumed) (b) to advance watermark if the backlog is zero. The right thing to do
    // for (a) is to leave this config unchanged from the main config (i.e. if there are records
    // that can't be read because of uncommitted records before them, they shouldn't
    // ideally count towards backlog when "read_committed" is enabled. But (b)
    // requires finding out if there are any records left to be read (committed or uncommitted).
    // Rather than using two separate consumers we will go with better support for (b). If we do
    // hit a case where a lot of records are not readable (due to some stuck transactions), the
    // pipeline would report more backlog, but would not be able to consume it. It might be ok
    // since CPU consumed on the workers would be low and will likely avoid unnecessary upscale.
    offsetConsumerConfig.put(ConsumerConfig.ISOLATION_LEVEL_CONFIG, "read_uncommitted");

    offsetConsumer = spec.getConsumerFactoryFn().apply(offsetConsumerConfig);
    consumerSpEL.evaluateAssign(offsetConsumer, spec.getTopicPartitions());

    // Fetch offsets once before running periodically.
    updateLatestOffsets();

    offsetFetcherThread.scheduleAtFixedRate(
        this::updateLatestOffsets, 0, OFFSET_UPDATE_INTERVAL_SECONDS, TimeUnit.SECONDS);

    nextBatch();
    return advance();
  }

  @Override
  public boolean advance() {
    /* Read first record (if any). we need to loop here because :
     *  - (a) some records initially need to be skipped if they are before consumedOffset
     *  - (b) if curBatch is empty, we want to fetch next batch and then advance.
     *  - (c) curBatch is an iterator of iterators. we interleave the records from each.
     *        curBatch.next() might return an empty iterator.
     */
    while (true) {
      if (curBatch.hasNext()) {
        PartitionState<K, V> pState = curBatch.next();

        if (!pState.recordIter.hasNext()) { // -- (c)
          pState.recordIter = Collections.emptyIterator(); // drop ref
          curBatch.remove();
          continue;
        }

        elementsRead.inc();
        elementsReadBySplit.inc();

        ConsumerRecord<byte[], byte[]> rawRecord = pState.recordIter.next();
        long expected = pState.nextOffset;
        long offset = rawRecord.offset();

        if (offset < expected) { // -- (a)
          // this can happen when compression is enabled in Kafka (seems to be fixed in 0.10)
          // should we check if the offset is way off from consumedOffset (say > 1M)?
          LOG.warn(
              "{}: ignoring already consumed offset {} for {}",
              this,
              offset,
              pState.topicPartition);
          continue;
        }

        long offsetGap = offset - expected; // could be > 0 when Kafka log compaction is enabled.

        if (curRecord == null) {
          LOG.info("{}: first record offset {}", name, offset);
          offsetGap = 0;
        }

        // Apply user deserializers. User deserializers might throw, which will be propagated up
        // and 'curRecord' remains unchanged. The runner should close this reader.
        // TODO: write records that can't be deserialized to a "dead-letter" additional output.
<<<<<<< HEAD
        KafkaRecord<K, V> record =
            new KafkaRecord<>(
                rawRecord.topic(),
                rawRecord.partition(),
                rawRecord.offset(),
                consumerSpEL.getRecordTimestamp(rawRecord),
                consumerSpEL.getRecordTimestamptType(rawRecord),
                consumerSpEL.getHeaders(rawRecord),
                keyDeserializerInstance.deserialize(rawRecord.topic(), rawRecord.key()),
                valueDeserializerInstance.deserialize(rawRecord.topic(), rawRecord.value()));

        curTimestamp =
            pState.timestampPolicy.getTimestampForRecord(pState.mkTimestampPolicyContext(), record);
=======
        KafkaRecord<K, V> record = new KafkaRecord<>(
            rawRecord.topic(),
            rawRecord.partition(),
            rawRecord.offset(),
            consumerSpEL.getRecordTimestamp(rawRecord),
            consumerSpEL.getRecordTimestampType(rawRecord),
            keyDeserializerInstance.deserialize(rawRecord.topic(), rawRecord.key()),
            valueDeserializerInstance.deserialize(rawRecord.topic(), rawRecord.value()));

        curTimestamp = pState.timestampPolicy
          .getTimestampForRecord(pState.mkTimestampPolicyContext(), record);
>>>>>>> 007553fc
        curRecord = record;

        int recordSize =
            (rawRecord.key() == null ? 0 : rawRecord.key().length)
                + (rawRecord.value() == null ? 0 : rawRecord.value().length);
        pState.recordConsumed(offset, recordSize, offsetGap);
        bytesRead.inc(recordSize);
        bytesReadBySplit.inc(recordSize);
        return true;

      } else { // -- (b)
        nextBatch();

        if (!curBatch.hasNext()) {
          return false;
        }
      }
    }
  }

  @Override
  public Instant getWatermark() {

    if (source.getSpec().getWatermarkFn() != null) {
      // Support old API which requires a KafkaRecord to invoke watermarkFn.
      if (curRecord == null) {
        LOG.debug("{}: getWatermark() : no records have been read yet.", name);
        return initialWatermark;
      }
      return source.getSpec().getWatermarkFn().apply(curRecord);
    }

    // Return minimum watermark among partitions.
    return partitionStates
        .stream()
        .map(PartitionState::updateAndGetWatermark)
        .min(Comparator.naturalOrder())
        .get();
  }

  @Override
  public CheckpointMark getCheckpointMark() {
    reportBacklog();
    return new KafkaCheckpointMark(
        partitionStates
            .stream()
            .map(
                p ->
                    new PartitionMark(
                        p.topicPartition.topic(),
                        p.topicPartition.partition(),
                        p.nextOffset,
                        p.lastWatermark.getMillis()))
            .collect(Collectors.toList()),
        source.getSpec().isCommitOffsetsInFinalizeEnabled() ? Optional.of(this) : Optional.empty());
  }

  @Override
  public UnboundedSource<KafkaRecord<K, V>, ?> getCurrentSource() {
    return source;
  }

  @Override
  public KafkaRecord<K, V> getCurrent() throws NoSuchElementException {
    // should we delay updating consumed offset till this point? Mostly not required.
    return curRecord;
  }

  @Override
  public Instant getCurrentTimestamp() throws NoSuchElementException {
    return curTimestamp;
  }

  @Override
  public long getSplitBacklogBytes() {
    long backlogBytes = 0;

    for (PartitionState p : partitionStates) {
      long pBacklog = p.approxBacklogInBytes();
      if (pBacklog == UnboundedReader.BACKLOG_UNKNOWN) {
        return UnboundedReader.BACKLOG_UNKNOWN;
      }
      backlogBytes += pBacklog;
    }

    return backlogBytes;
  }

  ////////////////////////////////////////////////////////////////////////////////////////////////

  private static final Logger LOG = LoggerFactory.getLogger(KafkaUnboundedSource.class);

  @VisibleForTesting static final String METRIC_NAMESPACE = "KafkaIOReader";

  @VisibleForTesting
  static final String CHECKPOINT_MARK_COMMITS_ENQUEUED_METRIC = "checkpointMarkCommitsEnqueued";

  private static final String CHECKPOINT_MARK_COMMITS_SKIPPED_METRIC =
      "checkpointMarkCommitsSkipped";

  private final KafkaUnboundedSource<K, V> source;
  private final String name;
  private Consumer<byte[], byte[]> consumer;
  private final List<PartitionState<K, V>> partitionStates;
  private KafkaRecord<K, V> curRecord;
  private Instant curTimestamp;
  private Iterator<PartitionState<K, V>> curBatch = Collections.emptyIterator();

  private Deserializer<K> keyDeserializerInstance = null;
  private Deserializer<V> valueDeserializerInstance = null;

  private final Counter elementsRead = SourceMetrics.elementsRead();
  private final Counter bytesRead = SourceMetrics.bytesRead();
  private final Counter elementsReadBySplit;
  private final Counter bytesReadBySplit;
  private final Gauge backlogBytesOfSplit;
  private final Gauge backlogElementsOfSplit;
  private final Counter checkpointMarkCommitsEnqueued =
      Metrics.counter(METRIC_NAMESPACE, CHECKPOINT_MARK_COMMITS_ENQUEUED_METRIC);
  // Checkpoint marks skipped in favor of newer mark (only the latest needs to be committed).
  private final Counter checkpointMarkCommitsSkipped =
      Metrics.counter(METRIC_NAMESPACE, CHECKPOINT_MARK_COMMITS_SKIPPED_METRIC);

  /**
   * The poll timeout while reading records from Kafka. If option to commit reader offsets in to
   * Kafka in {@link KafkaCheckpointMark#finalizeCheckpoint()} is enabled, it would be delayed until
   * this poll returns. It should be reasonably low as a result. At the same time it probably can't
   * be very low like 10 millis, I am not sure how it affects when the latency is high. Probably
   * good to experiment. Often multiple marks would be finalized in a batch, it it reduce
   * finalization overhead to wait a short while and finalize only the last checkpoint mark.
   */
  private static final Duration KAFKA_POLL_TIMEOUT = Duration.millis(1000);

  private static final Duration RECORDS_DEQUEUE_POLL_TIMEOUT = Duration.millis(10);
  private static final Duration RECORDS_ENQUEUE_POLL_TIMEOUT = Duration.millis(100);

  // Use a separate thread to read Kafka messages. Kafka Consumer does all its work including
  // network I/O inside poll(). Polling only inside #advance(), especially with a small timeout
  // like 100 milliseconds does not work well. This along with large receive buffer for
  // consumer achieved best throughput in tests (see `defaultConsumerProperties`).
  private final ExecutorService consumerPollThread = Executors.newSingleThreadExecutor();
  private final SynchronousQueue<ConsumerRecords<byte[], byte[]>> availableRecordsQueue =
      new SynchronousQueue<>();
  private AtomicReference<KafkaCheckpointMark> finalizedCheckpointMark = new AtomicReference<>();
  private AtomicBoolean closed = new AtomicBoolean(false);

  // Backlog support :
  // Kafka consumer does not have an API to fetch latest offset for topic. We need to seekToEnd()
  // then look at position(). Use another consumer to do this so that the primary consumer does
  // not need to be interrupted. The latest offsets are fetched periodically on a thread. This is
  // still a bit of a hack, but so far there haven't been any issues reported by the users.
  private Consumer<byte[], byte[]> offsetConsumer;
  private final ScheduledExecutorService offsetFetcherThread =
      Executors.newSingleThreadScheduledExecutor();
  private static final int OFFSET_UPDATE_INTERVAL_SECONDS = 1;

  static final long UNINITIALIZED_OFFSET = -1;

  // Add SpEL instance to cover the interface difference of Kafka client
  private transient ConsumerSpEL consumerSpEL;

  /** watermark before any records have been read. */
  private static Instant initialWatermark = BoundedWindow.TIMESTAMP_MIN_VALUE;

  @Override
  public String toString() {
    return name;
  }

  // Maintains approximate average over last 1000 elements
  private static class MovingAvg {
    private static final int MOVING_AVG_WINDOW = 1000;
    private double avg = 0;
    private long numUpdates = 0;

    void update(double quantity) {
      numUpdates++;
      avg += (quantity - avg) / Math.min(MOVING_AVG_WINDOW, numUpdates);
    }

    double get() {
      return avg;
    }
  }

  private static class TimestampPolicyContext extends TimestampPolicy.PartitionContext {

    private final long messageBacklog;
    private final Instant backlogCheckTime;

    TimestampPolicyContext(long messageBacklog, Instant backlogCheckTime) {
      this.messageBacklog = messageBacklog;
      this.backlogCheckTime = backlogCheckTime;
    }

    @Override
    public long getMessageBacklog() {
      return messageBacklog;
    }

    @Override
    public Instant getBacklogCheckTime() {
      return backlogCheckTime;
    }
  }

  // maintains state of each assigned partition (buffered records, consumed offset, etc)
  private static class PartitionState<K, V> {
    private final TopicPartition topicPartition;
    private long nextOffset;
    private long latestOffset;
    private Instant latestOffsetFetchTime;
    private Instant lastWatermark; // As returned by timestampPolicy
    private final TimestampPolicy<K, V> timestampPolicy;

    private Iterator<ConsumerRecord<byte[], byte[]>> recordIter = Collections.emptyIterator();

    private MovingAvg avgRecordSize = new MovingAvg();
    private MovingAvg avgOffsetGap = new MovingAvg(); // > 0 only when log compaction is enabled.

    PartitionState(
        TopicPartition partition, long nextOffset, TimestampPolicy<K, V> timestampPolicy) {
      this.topicPartition = partition;
      this.nextOffset = nextOffset;
      this.latestOffset = UNINITIALIZED_OFFSET;
      this.latestOffsetFetchTime = BoundedWindow.TIMESTAMP_MIN_VALUE;
      this.lastWatermark = BoundedWindow.TIMESTAMP_MIN_VALUE;
      this.timestampPolicy = timestampPolicy;
    }

    // Update consumedOffset, avgRecordSize, and avgOffsetGap
    void recordConsumed(long offset, int size, long offsetGap) {
      nextOffset = offset + 1;

      // This is always updated from single thread. Probably not worth making atomic.
      avgRecordSize.update(size);
      avgOffsetGap.update(offsetGap);
    }

    synchronized void setLatestOffset(long latestOffset, Instant fetchTime) {
      this.latestOffset = latestOffset;
      this.latestOffsetFetchTime = fetchTime;
      LOG.debug(
          "{}: latest offset update for {} : {} (consumer offset {}, avg record size {})",
          this,
          topicPartition,
          latestOffset,
          nextOffset,
          avgRecordSize);
    }

    synchronized long approxBacklogInBytes() {
      // Note that is an an estimate of uncompressed backlog.
      long backlogMessageCount = backlogMessageCount();
      if (backlogMessageCount == UnboundedReader.BACKLOG_UNKNOWN) {
        return UnboundedReader.BACKLOG_UNKNOWN;
      }
      return (long) (backlogMessageCount * avgRecordSize.get());
    }

    synchronized long backlogMessageCount() {
      if (latestOffset < 0 || nextOffset < 0) {
        return UnboundedReader.BACKLOG_UNKNOWN;
      }
      double remaining = (latestOffset - nextOffset) / (1 + avgOffsetGap.get());
      return Math.max(0, (long) Math.ceil(remaining));
    }

    synchronized TimestampPolicyContext mkTimestampPolicyContext() {
      return new TimestampPolicyContext(backlogMessageCount(), latestOffsetFetchTime);
    }

    Instant updateAndGetWatermark() {
      lastWatermark = timestampPolicy.getWatermark(mkTimestampPolicyContext());
      return lastWatermark;
    }
  }

  KafkaUnboundedReader(
      KafkaUnboundedSource<K, V> source, @Nullable KafkaCheckpointMark checkpointMark) {
    this.consumerSpEL = new ConsumerSpEL();
    this.source = source;
    this.name = "Reader-" + source.getId();

    List<TopicPartition> partitions = source.getSpec().getTopicPartitions();
    List<PartitionState<K, V>> states = new ArrayList<>(partitions.size());

    if (checkpointMark != null) {
      checkState(
          checkpointMark.getPartitions().size() == partitions.size(),
          "checkPointMark and assignedPartitions should match");
    }

    for (int i = 0; i < partitions.size(); i++) {
      TopicPartition tp = partitions.get(i);
      long nextOffset = UNINITIALIZED_OFFSET;
      Optional<Instant> prevWatermark = Optional.empty();

      if (checkpointMark != null) {
        // Verify that assigned and check-pointed partitions match exactly and set next offset.

        PartitionMark ckptMark = checkpointMark.getPartitions().get(i);

        TopicPartition partition = new TopicPartition(ckptMark.getTopic(), ckptMark.getPartition());
        checkState(
            partition.equals(tp),
            "checkpointed partition %s and assigned partition %s don't match",
            partition,
            tp);
        nextOffset = ckptMark.getNextOffset();
        prevWatermark = Optional.of(new Instant(ckptMark.getWatermarkMillis()));
      }

      states.add(
          new PartitionState<>(
              tp,
              nextOffset,
              source
                  .getSpec()
                  .getTimestampPolicyFactory()
                  .createTimestampPolicy(tp, prevWatermark)));
    }

    partitionStates = ImmutableList.copyOf(states);

    String splitId = String.valueOf(source.getId());
    elementsReadBySplit = SourceMetrics.elementsReadBySplit(splitId);
    bytesReadBySplit = SourceMetrics.bytesReadBySplit(splitId);
    backlogBytesOfSplit = SourceMetrics.backlogBytesOfSplit(splitId);
    backlogElementsOfSplit = SourceMetrics.backlogElementsOfSplit(splitId);
  }

  private void consumerPollLoop() {
    // Read in a loop and enqueue the batch of records, if any, to availableRecordsQueue.

    ConsumerRecords<byte[], byte[]> records = ConsumerRecords.empty();
    while (!closed.get()) {
      try {
        if (records.isEmpty()) {
          records = consumer.poll(KAFKA_POLL_TIMEOUT.getMillis());
        } else if (availableRecordsQueue.offer(
            records, RECORDS_ENQUEUE_POLL_TIMEOUT.getMillis(), TimeUnit.MILLISECONDS)) {
          records = ConsumerRecords.empty();
        }
        KafkaCheckpointMark checkpointMark = finalizedCheckpointMark.getAndSet(null);
        if (checkpointMark != null) {
          commitCheckpointMark(checkpointMark);
        }
      } catch (InterruptedException e) {
        LOG.warn("{}: consumer thread is interrupted", this, e); // not expected
        break;
      } catch (WakeupException e) {
        break;
      }
    }

    LOG.info("{}: Returning from consumer pool loop", this);
  }

  private void commitCheckpointMark(KafkaCheckpointMark checkpointMark) {
    LOG.debug("{}: Committing finalized checkpoint {}", this, checkpointMark);

    consumer.commitSync(
        checkpointMark
            .getPartitions()
            .stream()
            .filter(p -> p.getNextOffset() != UNINITIALIZED_OFFSET)
            .collect(
                Collectors.toMap(
                    p -> new TopicPartition(p.getTopic(), p.getPartition()),
                    p -> new OffsetAndMetadata(p.getNextOffset()))));
  }

  /**
   * Enqueue checkpoint mark to be committed to Kafka. This does not block until it is committed.
   * There could be a delay of up to KAFKA_POLL_TIMEOUT (1 second). Any checkpoint mark enqueued
   * earlier is dropped in favor of this checkpoint mark. Documentation for {@link
   * CheckpointMark#finalizeCheckpoint()} says these are finalized in order. Only the latest offsets
   * need to be committed.
   */
  void finalizeCheckpointMarkAsync(KafkaCheckpointMark checkpointMark) {
    if (finalizedCheckpointMark.getAndSet(checkpointMark) != null) {
      checkpointMarkCommitsSkipped.inc();
    }
    checkpointMarkCommitsEnqueued.inc();
  }

  private void nextBatch() {
    curBatch = Collections.emptyIterator();

    ConsumerRecords<byte[], byte[]> records;
    try {
      // poll available records, wait (if necessary) up to the specified timeout.
      records =
          availableRecordsQueue.poll(
              RECORDS_DEQUEUE_POLL_TIMEOUT.getMillis(), TimeUnit.MILLISECONDS);
    } catch (InterruptedException e) {
      Thread.currentThread().interrupt();
      LOG.warn("{}: Unexpected", this, e);
      return;
    }

    if (records == null) {
      return;
    }

    partitionStates.forEach(p -> p.recordIter = records.records(p.topicPartition).iterator());

    // cycle through the partitions in order to interleave records from each.
    curBatch = Iterators.cycle(new LinkedList<>(partitionStates));
  }

  private void setupInitialOffset(PartitionState pState) {
    Read<K, V> spec = source.getSpec();

    if (pState.nextOffset != UNINITIALIZED_OFFSET) {
      consumer.seek(pState.topicPartition, pState.nextOffset);
    } else {
      // nextOffset is unininitialized here, meaning start reading from latest record as of now
      // ('latest' is the default, and is configurable) or 'look up offset by startReadTime.
      // Remember the current position without waiting until the first record is read. This
      // ensures checkpoint is accurate even if the reader is closed before reading any records.
      Instant startReadTime = spec.getStartReadTime();
      if (startReadTime != null) {
        pState.nextOffset =
            consumerSpEL.offsetForTime(consumer, pState.topicPartition, spec.getStartReadTime());
        consumer.seek(pState.topicPartition, pState.nextOffset);
      } else {
        pState.nextOffset = consumer.position(pState.topicPartition);
      }
    }
  }

  // Update latest offset for each partition.
  // Called from setupInitialOffset() at the start and then periodically from offsetFetcher thread.
  private void updateLatestOffsets() {
    for (PartitionState p : partitionStates) {
      try {
        Instant fetchTime = Instant.now();
        consumerSpEL.evaluateSeek2End(offsetConsumer, p.topicPartition);
        long offset = offsetConsumer.position(p.topicPartition);
        p.setLatestOffset(offset, fetchTime);
      } catch (Exception e) {
        if (closed.get()) { // Ignore the exception if the reader is closed.
          break;
        }
        LOG.warn(
            "{}: exception while fetching latest offset for partition {}. will be retried.",
            this,
            p.topicPartition,
            e);
        // Don't update the latest offset.
      }
    }

    LOG.debug("{}:  backlog {}", this, getSplitBacklogBytes());
  }

  private void reportBacklog() {
    long splitBacklogBytes = getSplitBacklogBytes();
    if (splitBacklogBytes < 0) {
      splitBacklogBytes = UnboundedReader.BACKLOG_UNKNOWN;
    }
    backlogBytesOfSplit.set(splitBacklogBytes);
    long splitBacklogMessages = getSplitBacklogMessageCount();
    if (splitBacklogMessages < 0) {
      splitBacklogMessages = UnboundedReader.BACKLOG_UNKNOWN;
    }
    backlogElementsOfSplit.set(splitBacklogMessages);
  }

  private long getSplitBacklogMessageCount() {
    long backlogCount = 0;

    for (PartitionState p : partitionStates) {
      long pBacklog = p.backlogMessageCount();
      if (pBacklog == UnboundedReader.BACKLOG_UNKNOWN) {
        return UnboundedReader.BACKLOG_UNKNOWN;
      }
      backlogCount += pBacklog;
    }

    return backlogCount;
  }

  @Override
  public void close() throws IOException {
    closed.set(true);
    consumerPollThread.shutdown();
    offsetFetcherThread.shutdown();

    boolean isShutdown = false;

    // Wait for threads to shutdown. Trying this as a loop to handle a tiny race where poll thread
    // might block to enqueue right after availableRecordsQueue.poll() below.
    while (!isShutdown) {

      if (consumer != null) {
        consumer.wakeup();
      }
      if (offsetConsumer != null) {
        offsetConsumer.wakeup();
      }
      availableRecordsQueue.poll(); // drain unread batch, this unblocks consumer thread.
      try {
        isShutdown =
            consumerPollThread.awaitTermination(10, TimeUnit.SECONDS)
                && offsetFetcherThread.awaitTermination(10, TimeUnit.SECONDS);
      } catch (InterruptedException e) {
        Thread.currentThread().interrupt();
        throw new RuntimeException(e); // not expected
      }

      if (!isShutdown) {
        LOG.warn("An internal thread is taking a long time to shutdown. will retry.");
      }
    }

    Closeables.close(keyDeserializerInstance, true);
    Closeables.close(valueDeserializerInstance, true);

    Closeables.close(offsetConsumer, true);
    Closeables.close(consumer, true);
  }
}<|MERGE_RESOLUTION|>--- conflicted
+++ resolved
@@ -217,33 +217,19 @@
         // Apply user deserializers. User deserializers might throw, which will be propagated up
         // and 'curRecord' remains unchanged. The runner should close this reader.
         // TODO: write records that can't be deserialized to a "dead-letter" additional output.
-<<<<<<< HEAD
         KafkaRecord<K, V> record =
             new KafkaRecord<>(
                 rawRecord.topic(),
                 rawRecord.partition(),
                 rawRecord.offset(),
                 consumerSpEL.getRecordTimestamp(rawRecord),
-                consumerSpEL.getRecordTimestamptType(rawRecord),
+                consumerSpEL.getRecordTimestampType(rawRecord),
                 consumerSpEL.getHeaders(rawRecord),
                 keyDeserializerInstance.deserialize(rawRecord.topic(), rawRecord.key()),
                 valueDeserializerInstance.deserialize(rawRecord.topic(), rawRecord.value()));
 
         curTimestamp =
             pState.timestampPolicy.getTimestampForRecord(pState.mkTimestampPolicyContext(), record);
-=======
-        KafkaRecord<K, V> record = new KafkaRecord<>(
-            rawRecord.topic(),
-            rawRecord.partition(),
-            rawRecord.offset(),
-            consumerSpEL.getRecordTimestamp(rawRecord),
-            consumerSpEL.getRecordTimestampType(rawRecord),
-            keyDeserializerInstance.deserialize(rawRecord.topic(), rawRecord.key()),
-            valueDeserializerInstance.deserialize(rawRecord.topic(), rawRecord.value()));
-
-        curTimestamp = pState.timestampPolicy
-          .getTimestampForRecord(pState.mkTimestampPolicyContext(), record);
->>>>>>> 007553fc
         curRecord = record;
 
         int recordSize =
